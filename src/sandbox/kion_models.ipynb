--- conflicted
+++ resolved
@@ -2,11 +2,7 @@
  "cells": [
   {
    "cell_type": "code",
-<<<<<<< HEAD
    "execution_count": 1,
-=======
-   "execution_count": null,
->>>>>>> 47d26fec
    "metadata": {},
    "outputs": [
     {
@@ -37,15 +33,12 @@
     ")\n",
     "\n",
     "warnings.filterwarnings(action='ignore', category=UserWarning)"
-   ]
-  },
-  {
-   "cell_type": "code",
-<<<<<<< HEAD
+    "warnings.filterwarnings(action='ignore', category=UserWarning)"
+   ]
+  },
+  {
+   "cell_type": "code",
    "execution_count": 2,
-=======
-   "execution_count": null,
->>>>>>> 47d26fec
    "metadata": {},
    "outputs": [],
    "source": [
@@ -61,11 +54,7 @@
   },
   {
    "cell_type": "code",
-<<<<<<< HEAD
    "execution_count": 3,
-=======
-   "execution_count": null,
->>>>>>> 47d26fec
    "metadata": {},
    "outputs": [],
    "source": [
@@ -76,11 +65,7 @@
   },
   {
    "cell_type": "code",
-<<<<<<< HEAD
    "execution_count": 4,
-=======
-   "execution_count": null,
->>>>>>> 47d26fec
    "metadata": {},
    "outputs": [],
    "source": [
@@ -98,11 +83,7 @@
   },
   {
    "cell_type": "code",
-<<<<<<< HEAD
    "execution_count": 5,
-=======
-   "execution_count": null,
->>>>>>> 47d26fec
    "metadata": {},
    "outputs": [],
    "source": [
@@ -111,11 +92,7 @@
   },
   {
    "cell_type": "code",
-<<<<<<< HEAD
    "execution_count": 6,
-=======
-   "execution_count": null,
->>>>>>> 47d26fec
    "metadata": {},
    "outputs": [],
    "source": [
@@ -132,11 +109,7 @@
   },
   {
    "cell_type": "code",
-<<<<<<< HEAD
    "execution_count": 7,
-=======
-   "execution_count": null,
->>>>>>> 47d26fec
    "metadata": {},
    "outputs": [],
    "source": [
@@ -151,7 +124,6 @@
   },
   {
    "cell_type": "code",
-<<<<<<< HEAD
    "execution_count": 8,
    "metadata": {},
    "outputs": [
@@ -166,11 +138,6 @@
      "output_type": "execute_result"
     }
    ],
-=======
-   "execution_count": null,
-   "metadata": {},
-   "outputs": [],
->>>>>>> 47d26fec
    "source": [
     "train.drop(train.query('total_dur < 300').index, inplace=True)\n",
     "cold_users = set(test[Columns.User]) - set(train[Columns.User])\n",
@@ -179,11 +146,7 @@
   },
   {
    "cell_type": "code",
-<<<<<<< HEAD
    "execution_count": 9,
-=======
-   "execution_count": null,
->>>>>>> 47d26fec
    "metadata": {},
    "outputs": [],
    "source": [
@@ -207,7 +170,6 @@
   },
   {
    "cell_type": "code",
-<<<<<<< HEAD
    "execution_count": 10,
    "metadata": {},
    "outputs": [
@@ -355,22 +317,13 @@
      "output_type": "execute_result"
     }
    ],
-=======
-   "execution_count": null,
-   "metadata": {},
-   "outputs": [],
->>>>>>> 47d26fec
    "source": [
     "users"
    ]
   },
   {
    "cell_type": "code",
-<<<<<<< HEAD
    "execution_count": 11,
-=======
-   "execution_count": null,
->>>>>>> 47d26fec
    "metadata": {},
    "outputs": [],
    "source": [
@@ -379,7 +332,6 @@
   },
   {
    "cell_type": "code",
-<<<<<<< HEAD
    "execution_count": 12,
    "metadata": {},
    "outputs": [
@@ -458,11 +410,6 @@
      "output_type": "execute_result"
     }
    ],
-=======
-   "execution_count": null,
-   "metadata": {},
-   "outputs": [],
->>>>>>> 47d26fec
    "source": [
     "user_features_frames = []\n",
     "for feature in ['sex', 'age', 'income']:\n",
@@ -483,11 +430,7 @@
   },
   {
    "cell_type": "code",
-<<<<<<< HEAD
    "execution_count": 13,
-=======
-   "execution_count": null,
->>>>>>> 47d26fec
    "metadata": {},
    "outputs": [],
    "source": [
@@ -496,7 +439,6 @@
   },
   {
    "cell_type": "code",
-<<<<<<< HEAD
    "execution_count": 14,
    "metadata": {},
    "outputs": [
@@ -575,12 +517,10 @@
      "output_type": "execute_result"
     }
    ],
-=======
-   "execution_count": null,
-   "metadata": {},
-   "outputs": [],
->>>>>>> 47d26fec
-   "source": [
+   "source": [
+    "items['genre'] = (\n",
+    "    items['genres'].str.replace(', ', ',', regex=False).str.split(',')\n",
+    ")\n",
     "items['genre'] = (\n",
     "    items['genres'].str.replace(', ', ',', regex=False).str.split(',')\n",
     ")\n",
@@ -592,11 +532,7 @@
   },
   {
    "cell_type": "code",
-<<<<<<< HEAD
    "execution_count": 15,
-=======
-   "execution_count": null,
->>>>>>> 47d26fec
    "metadata": {},
    "outputs": [],
    "source": [
@@ -607,11 +543,7 @@
   },
   {
    "cell_type": "code",
-<<<<<<< HEAD
    "execution_count": 16,
-=======
-   "execution_count": null,
->>>>>>> 47d26fec
    "metadata": {},
    "outputs": [],
    "source": [
@@ -622,11 +554,7 @@
   },
   {
    "cell_type": "code",
-<<<<<<< HEAD
    "execution_count": 17,
-=======
-   "execution_count": null,
->>>>>>> 47d26fec
    "metadata": {},
    "outputs": [],
    "source": [
@@ -637,7 +565,6 @@
   },
   {
    "cell_type": "code",
-<<<<<<< HEAD
    "execution_count": 18,
    "metadata": {},
    "outputs": [
@@ -666,22 +593,13 @@
      "output_type": "execute_result"
     }
    ],
-=======
-   "execution_count": null,
-   "metadata": {},
-   "outputs": [],
->>>>>>> 47d26fec
    "source": [
     "release_decade_feature['value'].value_counts()"
    ]
   },
   {
    "cell_type": "code",
-<<<<<<< HEAD
    "execution_count": 19,
-=======
-   "execution_count": null,
->>>>>>> 47d26fec
    "metadata": {},
    "outputs": [],
    "source": [
@@ -699,11 +617,7 @@
   },
   {
    "cell_type": "code",
-<<<<<<< HEAD
    "execution_count": 20,
-=======
-   "execution_count": null,
->>>>>>> 47d26fec
    "metadata": {},
    "outputs": [],
    "source": [
@@ -714,6 +628,7 @@
     "    ]\n",
     "\n",
     "\n",
+    "items['studio'] = items['studios'].str.split(r',\\s*')\n",
     "items['studio'] = items['studios'].str.split(r',\\s*')\n",
     "top_studios = (\n",
     "    items['studio']\n",
@@ -727,11 +642,7 @@
   },
   {
    "cell_type": "code",
-<<<<<<< HEAD
    "execution_count": 21,
-=======
-   "execution_count": null,
->>>>>>> 47d26fec
    "metadata": {},
    "outputs": [],
    "source": [
@@ -742,15 +653,14 @@
   },
   {
    "cell_type": "code",
-<<<<<<< HEAD
    "execution_count": 22,
-=======
-   "execution_count": null,
->>>>>>> 47d26fec
    "metadata": {},
    "outputs": [],
    "source": [
     "# Для директоров оставляем топ-30, остальные заменяем на 'other'\n",
+    "items['directors'] = (\n",
+    "    items['directors'].str.replace(', ', ',', regex=False).str.split(',')\n",
+    ")\n",
     "items['directors'] = (\n",
     "    items['directors'].str.replace(', ', ',', regex=False).str.split(',')\n",
     ")\n",
@@ -769,7 +679,6 @@
   },
   {
    "cell_type": "code",
-<<<<<<< HEAD
    "execution_count": 23,
    "metadata": {},
    "outputs": [
@@ -848,11 +757,6 @@
      "output_type": "execute_result"
     }
    ],
-=======
-   "execution_count": null,
-   "metadata": {},
-   "outputs": [],
->>>>>>> 47d26fec
    "source": [
     "directors_feature = items[[Columns.Item, 'director']].explode('director')\n",
     "directors_feature.columns = ['id', 'value']\n",
@@ -862,11 +766,7 @@
   },
   {
    "cell_type": "code",
-<<<<<<< HEAD
    "execution_count": 24,
-=======
-   "execution_count": null,
->>>>>>> 47d26fec
    "metadata": {},
    "outputs": [],
    "source": [
@@ -883,11 +783,7 @@
   },
   {
    "cell_type": "code",
-<<<<<<< HEAD
    "execution_count": 25,
-=======
-   "execution_count": null,
->>>>>>> 47d26fec
    "metadata": {},
    "outputs": [],
    "source": [
@@ -896,11 +792,7 @@
   },
   {
    "cell_type": "code",
-<<<<<<< HEAD
-   "execution_count": 26,
-=======
-   "execution_count": null,
->>>>>>> 47d26fec
+   "execution_count": null,
    "metadata": {},
    "outputs": [],
    "source": [
@@ -910,7 +802,25 @@
   },
   {
    "cell_type": "code",
-<<<<<<< HEAD
+   "execution_count": null,
+   "metadata": {},
+   "outputs": [],
+   "source": [
+    "CAT_ITEM_FEATURES"
+   ]
+  },
+  {
+   "cell_type": "code",
+   "execution_count": 26,
+   "metadata": {},
+   "outputs": [],
+   "source": [
+    "CAT_USER_FEATURES = list(user_features['feature'].unique())\n",
+    "CAT_ITEM_FEATURES = list(item_features['feature'].unique())"
+   ]
+  },
+  {
+   "cell_type": "code",
    "execution_count": 27,
    "metadata": {},
    "outputs": [
@@ -931,22 +841,13 @@
      "output_type": "execute_result"
     }
    ],
-=======
-   "execution_count": null,
-   "metadata": {},
-   "outputs": [],
->>>>>>> 47d26fec
    "source": [
     "CAT_ITEM_FEATURES"
    ]
   },
   {
    "cell_type": "code",
-<<<<<<< HEAD
    "execution_count": 28,
-=======
-   "execution_count": null,
->>>>>>> 47d26fec
    "metadata": {},
    "outputs": [],
    "source": [
@@ -963,11 +864,7 @@
   },
   {
    "cell_type": "code",
-<<<<<<< HEAD
    "execution_count": 29,
-=======
-   "execution_count": null,
->>>>>>> 47d26fec
    "metadata": {},
    "outputs": [],
    "source": [
@@ -1127,6 +1024,7 @@
   {
    "cell_type": "code",
    "execution_count": null,
+   "execution_count": null,
    "metadata": {},
    "outputs": [],
    "source": [
@@ -1159,6 +1057,7 @@
   },
   {
    "cell_type": "code",
+   "execution_count": null,
    "execution_count": null,
    "metadata": {},
    "outputs": [],
@@ -1183,7 +1082,9 @@
   {
    "cell_type": "code",
    "execution_count": null,
-   "metadata": {},
+   "execution_count": null,
+   "metadata": {},
+   "outputs": [],
    "outputs": [],
    "source": [
     "items.loc[\n",
@@ -1195,9 +1096,11 @@
   {
    "cell_type": "code",
    "execution_count": null,
-   "metadata": {},
-   "outputs": [],
-   "source": [
+   "execution_count": null,
+   "metadata": {},
+   "outputs": [],
+   "source": [
+    "first_items = [14804, 7693, 11115, 8148, 16382, 4072, 898]\n",
     "first_items = [14804, 7693, 11115, 8148, 16382, 4072, 898]\n",
     "first_num_items = len(first_items)\n",
     "first_avatar = pd.DataFrame({\n",
@@ -1207,6 +1110,7 @@
     "    'total_dur': np.full(first_num_items, fill_value=np.nan),\n",
     "    'watched_pct': first_num_items * [100.0],\n",
     "    'weight': [3, 3, 3, 3, 3, 3, 3],\n",
+    "    'weight': [3, 3, 3, 3, 3, 3, 3],\n",
     "})\n",
     "\n",
     "first_avatar[Columns.Datetime] = pd.to_datetime(\n",
@@ -1217,6 +1121,7 @@
   {
    "cell_type": "code",
    "execution_count": null,
+   "execution_count": null,
    "metadata": {},
    "outputs": [],
    "source": [
@@ -1226,6 +1131,7 @@
   },
   {
    "cell_type": "code",
+   "execution_count": null,
    "execution_count": null,
    "metadata": {},
    "outputs": [],
@@ -1245,7 +1151,9 @@
   {
    "cell_type": "code",
    "execution_count": null,
-   "metadata": {},
+   "execution_count": null,
+   "metadata": {},
+   "outputs": [],
    "outputs": [],
    "source": [
     "%%time\n",
@@ -1255,7 +1163,6 @@
   {
    "cell_type": "code",
    "execution_count": null,
-<<<<<<< HEAD
    "metadata": {},
    "outputs": [],
    "source": [
@@ -1266,8 +1173,6 @@
   {
    "cell_type": "code",
    "execution_count": null,
-=======
->>>>>>> 47d26fec
    "metadata": {},
    "outputs": [],
    "source": [
@@ -1282,6 +1187,7 @@
   {
    "cell_type": "code",
    "execution_count": null,
+   "execution_count": null,
    "metadata": {},
    "outputs": [],
    "source": [
@@ -1294,7 +1200,9 @@
   {
    "cell_type": "code",
    "execution_count": null,
-   "metadata": {},
+   "execution_count": null,
+   "metadata": {},
+   "outputs": [],
    "outputs": [],
    "source": [
     "recs[recs['user_id'] == avatars_ids[0]]"
